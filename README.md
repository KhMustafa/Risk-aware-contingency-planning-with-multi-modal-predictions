<<<<<<< HEAD
# Risk-aware-contingency-planning-with-multi-modal-predictions
=======
# Risk-aware-contingency-planning-with-multi-modal-predictions

## General Info
This repository includes the source code associated with the paper "RACP: Risk-Aware Contingency Planning with Multi-Modal Predictions". The paper presents an approach that leverages Bayesian beliefs over the distribution of potential policies of
other road users to construct a novel risk-aware probabilistic motion planning framework. In particular, we propose a novel contingency planner that outputs long-term contingent plans conditioned on multiple possible intents for other actors in the traffic scene. The Bayesian belief is incorporated into the optimization cost function to influence the behavior of the short-term plan based on the likelihood of other agents’ policies. Furthermore, a probabilistic risk metric is employed to fine-tune the balance between efficiency and robustness. The algorithm is designed to work seamlessly with the [CommonRoad](https://commonroad.in.tum.de/) simulation environment and adopts the Frenet planner base code from [this repository](https://github.com/TUMFTM/EthicalTrajectoryPlanning/tree/master).

## Requirements
The software has been tested on the following setup:
* Ubuntu 20.04.
* Python 3.8.
* Other requirements are specified in the requirements.txt.

Please note that it is recommended to create an isolated virtual environment where the required Python packages can be installed.

## Installation
To run this code, please follow this set of instructions:
* Clone this repository
```
$ git clone https://github.com/KhMustafa/Risk-aware-contingency-planning-with-multi-modal-predictions.git
```
* Navigate to the root folder of the repository and install the required Python packages
```
pip install -r requirements.txt
```
* To run the contingency planner, execute the following command from the root directory
```
python planner/Frenet/frenet_planner.py
```


>>>>>>> d052f9f0
<|MERGE_RESOLUTION|>--- conflicted
+++ resolved
@@ -1,7 +1,5 @@
-<<<<<<< HEAD
 # Risk-aware-contingency-planning-with-multi-modal-predictions
-=======
-# Risk-aware-contingency-planning-with-multi-modal-predictions
+
 
 ## General Info
 This repository includes the source code associated with the paper "RACP: Risk-Aware Contingency Planning with Multi-Modal Predictions". The paper presents an approach that leverages Bayesian beliefs over the distribution of potential policies of
@@ -29,6 +27,3 @@
 ```
 python planner/Frenet/frenet_planner.py
 ```
-
-
->>>>>>> d052f9f0
